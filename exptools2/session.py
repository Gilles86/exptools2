--- conflicted
+++ resolved
@@ -70,13 +70,8 @@
     def _load_settings(self):
         """ Loads settings and sets preferences. """
         if self.settings_file is None:
-<<<<<<< HEAD
-            self.settings_file = op.join(op.dirname(__file__), 'default_settings.yml')
-            logging.warn(f"Using default logfile ({self.settings_file})")
-=======
             self.settings_file = op.join(op.dirname(__file__), 'data', 'default_settings.yml')
             logging.warn(f"Using default logfile ({self.settings_file}")
->>>>>>> bf81bc7f
 
         with open(self.settings_file, 'r') as f_in:
             settings = yaml.load(f_in)
