"""
created on 06/03/2019
Author: Sjoerd Evelo
--------------------
functions:
----------
save_experiment
    Saves Session object using specified engine
"""
import dill
import joblib


def save_experiment(session, output_str, engine='pickle'):
    """ Saves Session object.

    parameters
    ----------
    session : Session instance
        Object created with Session class
    output_str : str
        name of output file (saves to current cwd) or complete filepath
    engine : str (default = 'pickle')
        Select engine to save object, either 'pickle' or 'joblib'
    """

    if engine == 'pickle':
<<<<<<< HEAD
        dill.dump(session, open(path, 'wb'))
=======
        with open(output_str + '.pkl', 'w') as f_out:
            pickle.dump(session, f_out)
>>>>>>> 54a924f0
    elif engine == 'joblib':
        joblib.dump(session, output_str + '.jl')
    else:
        raise ValueError("Engine not recognized, use 'pickle' or 'joblib'")<|MERGE_RESOLUTION|>--- conflicted
+++ resolved
@@ -25,12 +25,12 @@
     """
 
     if engine == 'pickle':
-<<<<<<< HEAD
+
         dill.dump(session, open(path, 'wb'))
-=======
-        with open(output_str + '.pkl', 'w') as f_out:
-            pickle.dump(session, f_out)
->>>>>>> 54a924f0
+
+        #with open(output_str + '.pkl', 'w') as f_out:
+        #    pickle.dump(session, f_out)
+
     elif engine == 'joblib':
         joblib.dump(session, output_str + '.jl')
     else:
